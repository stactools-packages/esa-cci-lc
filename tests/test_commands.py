--- conflicted
+++ resolved
@@ -70,14 +70,8 @@
                 with TemporaryDirectory() as tmp_dir:
                     stac_filename = f"{id}.json"
                     src_collection = os.path.join(
-<<<<<<< HEAD
-                        constants.SRC_FOLDER, "collection.json"
-                    )
-                    src_data_file = path
-=======
                         constants.TRUTH_FOLDER, "collection.json"
                     )
->>>>>>> 1e9add2f
                     dest_data_file = os.path.join(tmp_dir, src_data_filename)
                     shutil.copyfile(src_data_file, dest_data_file)
 
